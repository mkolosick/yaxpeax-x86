--- conflicted
+++ resolved
@@ -475,15 +475,11 @@
     vqp
 }
 
-<<<<<<< HEAD
 /// an operand for an `x86_64` instruction.
 ///
 /// `Operand::Nothing` should be unreachable in practice; any such instructions should have an
 /// operand count of 0 (or at least one fewer than the `Nothing` operand's position).
-#[derive(Clone, Debug, PartialEq, Eq)]
-=======
 #[derive(Clone, Debug, PartialEq, Copy, Hash, Eq)]
->>>>>>> 63eef46b
 #[non_exhaustive]
 pub enum Operand {
     /// a sign-extended byte
@@ -2665,7 +2661,6 @@
     RMPUPDATE,
 }
 
-<<<<<<< HEAD
 impl PartialEq for Instruction {
     fn eq(&self, other: &Self) -> bool {
         if self.prefixes != other.prefixes {
@@ -2704,9 +2699,6 @@
 /// [`Instruction::operand_count()`] many operands. operands are provided by
 /// [`Instruction::operand()`].
 #[derive(Debug, Clone, Copy, Eq)]
-=======
-#[derive(Debug, Copy, Clone)]
->>>>>>> 63eef46b
 pub struct Instruction {
     pub prefixes: Prefixes,
     /*
